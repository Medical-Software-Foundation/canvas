import csv
from data_migrations.utils import fetch_from_json, fetch_complete_csv_rows, load_fhir_settings
from data_migrations.template_migration.patient import PatientLoaderMixin
from utils import AvonHelper

class PatientLoader(PatientLoaderMixin):
    """
        Load Patients from Avon to Canvas.

        First makes the Avon List API call and converts the results into a CSV
        then loops through the CSV to validate the columns according to Canvas Data Migration Template
        and lastly loads the validated rows into Canvas via FHIR

        It also produces multiple files:
        - The patient_map_file keeps track of the Avon unique identifier to the canvas patient key.
          This allows for all other data types for data migration to be linked to the correct patient
        - The patient_error_file keeps track of any errors that happen during FHIR ingestion and keeps
          track of any patients that may need manual fixing and replaying
        - The validation_error_file keeps track of all the Avon patients that failed the validation of
          the Canvas Data Migration Template and why they failed
    """


    def __init__(self, environment, *args, **kwargs):
        self.patient_map_file = 'PHI/patient_id_map.json'
        self.csv_file = 'PHI/patients.csv'
        self.json_file = 'PHI/patients.json'
        self.validation_error_file = 'results/PHI/errored_patient_validation.json'
        self.error_file = 'results/PHI/errored_patients.csv'
        self.environment = environment
        self.fumage_helper = load_fhir_settings(environment)
        self.avon_helper = AvonHelper(environment)

    def make_csv(self, delimiter='|'):
        """
            Fetch the Patient Records from Avon API
            and convert the JSON into a CSV with the columns that match
            the Canvas Data Migration Template
        """

<<<<<<< HEAD
        data = self.avon_helper.fetch_records("v2/patients", self.json_file, param_string='')
=======
        data = self.avon_helper.fetch_records("v2/patients", param_string='', json_file=self.json_file)
>>>>>>> ea0f0fa8

        headers = {
            "First Name",
            "Middle Name",
            "Last Name",
            "Date of Birth",
            "Sex at Birth",
            "Preferred Name",
            "Address Line 1",
            "Address Line 2",
            "City",
            "State",
            "Postal Code",
            "Country",
            "Mobile Phone Number",
            "Mobile Text Consent",
            "Home Phone Number",
            "Email",
            "Email Consent",
            "Timezone",
            "Clinical Note",
            "Administrative Note",
            "Identifier System 1",
            "Identifier Value 1",
            "Identifier System 2",
            "Identifier Value 2"
        }

        sex_map = {
            "248153007": "Male",
            "248152002": "Female",
            "261665006": "Unknown",
        }

        with open(self.csv_file, 'w') as f:
            writer = csv.DictWriter(f, fieldnames=headers, delimiter=delimiter)
            writer.writeheader()

            for patient in data:
                address = patient.get('addresses') or []
                writer.writerow({
                    "First Name": patient["first_name"],
                    "Middle Name": patient["middle_name"],
                    "Last Name": patient["last_name"],
                    "Date of Birth": patient["date_of_birth"],
                    "Sex at Birth": sex_map.get(patient["sex"]) or patient['gender'],
                    "Preferred Name": "",
                    "Address Line 1": address[0]['line1'] if address else '',
                    "Address Line 2": address[0]['line2'] if address else '',
                    "City": address[0]['city'] if address else '',
                    "State": address[0]['state'] if address else '',
                    "Postal Code": address[0]['postal_code'] if address else '',
                    "Country": 'us' if address else '',
                    "Mobile Phone Number": patient['phone'],
                    "Mobile Text Consent": True if patient['phone'] else False,
                    "Home Phone Number": "",
                    "Email": patient['email'],
                    "Email Consent": True if patient['email'] else False,
                    "Timezone": patient["timezone"],
                    "Clinical Note": "",
                    "Administrative Note": "",
                    "Identifier System 1": "Avon ID",
                    "Identifier Value 1": patient["id"],
                    "Identifier System 2": "Avon MRN",
                    "Identifier Value 2": patient["mrn"]
                })

            print("CSV successfully made")

if __name__ == '__main__':
    # change the customer_identifier to what is defined in your config.ini file
    loader = PatientLoader(environment='phi-collaborative-test')
    delimiter = ','

    # Make the Avon API call to their List Patients endpoint and convert the JSON return
    # to the template CSV loader
    # loader.make_csv(delimiter=delimiter)

    # Validate the CSV values with the Canvas template data migration rules
    valid_rows = loader.validate(delimiter=delimiter)

    # If you are ready to load the rows that have passed validation to your Canvas instance
    # loader.load(valid_rows, system_unique_identifier='Avon ID')<|MERGE_RESOLUTION|>--- conflicted
+++ resolved
@@ -38,11 +38,7 @@
             the Canvas Data Migration Template
         """
 
-<<<<<<< HEAD
-        data = self.avon_helper.fetch_records("v2/patients", self.json_file, param_string='')
-=======
         data = self.avon_helper.fetch_records("v2/patients", param_string='', json_file=self.json_file)
->>>>>>> ea0f0fa8
 
         headers = {
             "First Name",
